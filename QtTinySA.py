--- conflicted
+++ resolved
@@ -784,11 +784,7 @@
     def addFreqMarker(self, freq, colour, name, position):  # adds simple freq marker without full marker capability
         if ui.presetLabel.isChecked():
             self.marker = ui.graphWidget.addLine(freq, 90, pen=pyqtgraph.mkPen(colour, width=0.5, style=QtCore.Qt.DashLine),
-<<<<<<< HEAD
-                                            label=name, labelOpts={'position': position, 'color': (colour)})
-=======
                                                  label=name, labelOpts={'position': position, 'color': (colour)})
->>>>>>> 8cf0dde2
             self.marker.label.setMovable(True)
         else:
             self.marker = ui.graphWidget.addLine(freq, 90, pen=pyqtgraph.mkPen(colour, width=0.5, style=QtCore.Qt.DashLine))
@@ -912,19 +908,12 @@
 
     def insertData(self, **data):
         record = self.tm.record()
-<<<<<<< HEAD
-        for key, value in data.items():
-            record.setValue(str(key), value)
-        self.tm.insertRecord(-1, record)
-        self.tm.select()
-=======
         logging.info(f'insertData: record = {record}')
         for key, value in data.items():
             logging.info(f'insertData: key = {key} value={value}')
             record.setValue(str(key), value)
         self.tm.insertRecord(-1, record)
         # self.tm.select()
->>>>>>> 8cf0dde2
         self.tm.layoutChanged.emit()
         self.dwm.submit()
 
@@ -953,11 +942,7 @@
                     # don't understand how to make relation work for these fields
                     if key == 'preset':
                         value = presetID(value)
-<<<<<<< HEAD
-                    if key.lower() == 'colour':
-=======
                     if key == 'colour':
->>>>>>> 8cf0dde2
                         value = colourID(value)
                     if key == 'value':
                         value = int(eval(value))
@@ -1025,15 +1010,6 @@
             message = 'M1 frequency >= M2 frequency'
             popUp(message, QMessageBox.Ok, QMessageBox.Information)
             return
-<<<<<<< HEAD
-        bandName = 'M' + str(round(S1.vline.value(), 6))
-        ID = presetID(str(ui.filterBox.currentText()))
-        bands.insertData(name=bandName, preset=ID, startF=f'{S1.vline.value():.6f}',
-                         stopF=f'{S2.vline.value():.6f}', value=1, colour="aliceblue")
-    else:
-        message = 'M1 and M2 must both be enabled to add a new Band'
-        popUp(message, QMessageBox.Ok, QMessageBox.Information)
-=======
         ID = presetID(str(ui.filterBox.currentText()))
         title = "New Frequency Band"
         message = "Enter a name for the new band."
@@ -1046,7 +1022,6 @@
         spotName, ok = QInputDialog.getText(None, title, message, QLineEdit.Normal, "")
         bands.insertData(name=spotName, type=12, startF=f'{S1.vline.value():.6f}',
                          stopF='', visible=1, colour=colourID('orange'))  # preset 12 is Marker (spot frequency).
->>>>>>> 8cf0dde2
 
 
 def attenuate_changed():
@@ -1172,11 +1147,7 @@
 
 
 def freqMarkers():
-<<<<<<< HEAD
-    presetmarker.tm.select()
-=======
     # presetmarker.tm.select()
->>>>>>> 8cf0dde2
     S1.delFreqMarkers()
     S2.delFreqMarkers()
     for i in range(0, presetmarker.tm.rowCount()):
@@ -1185,19 +1156,11 @@
             colour = presetmarker.tm.record(i).value('colour')
             name = presetmarker.tm.record(i).value('name')
             if ui.presetMarker.isChecked() and presetmarker.tm.record(i).value('visible')\
-<<<<<<< HEAD
-                    and presetmarker.tm.record(i).value('type') != 'band':
-                S1.addFreqMarker(startF, colour, name, 0.05)
-                if ui.presetLabel.isChecked() and ui.presetLabel.checkState() == 2:
-                    S1.marker.label.setAngle(90)
-            if presetmarker.tm.record(i).value('type') == 'band':
-=======
                     and presetmarker.tm.record(i).value('stopF') == '':
                 S1.addFreqMarker(startF, colour, name, 0.05)
                 if ui.presetLabel.isChecked() and ui.presetLabel.checkState() == 2:
                     S1.marker.label.setAngle(90)
             if presetmarker.tm.record(i).value('stopF') != '':
->>>>>>> 8cf0dde2
                 stopF = presetmarker.tm.record(i).value('StopF')
                 S1.addFreqMarker(startF, colour, name, 0.98)
                 S2.addFreqMarker(stopF, colour, name, 0.98)
@@ -1267,11 +1230,7 @@
 
 app = QtWidgets.QApplication([])  # create QApplication for the GUI
 app.setApplicationName('QtTinySA')
-<<<<<<< HEAD
-app.setApplicationVersion(' v0.10.3')
-=======
 app.setApplicationVersion(' v0.10.6')
->>>>>>> 8cf0dde2
 window = QtWidgets.QMainWindow()
 ui = QtTinySpectrum.Ui_MainWindow()
 ui.setupUi(window)
@@ -1303,14 +1262,9 @@
 bandstype = modelView('freqtype')
 colours = modelView('SVGColour')
 maps = modelView('mapping')
-<<<<<<< HEAD
-
-presetmarker = modelView(('frequencies'))
-=======
 bands = modelView('frequencies')
 presetmarker = modelView('frequencies')
 bandselect = modelView('frequencies')
->>>>>>> 8cf0dde2
 
 ###############################################################################
 # GUI settings
@@ -1381,11 +1335,7 @@
 
 # frequency band markers
 ui.presetMarker.clicked.connect(freqMarkers)
-<<<<<<< HEAD
-ui.presetLabel.stateChanged.connect(freqMarkerLabel)
-=======
 ui.presetLabel.clicked.connect(freqMarkerLabel)
->>>>>>> 8cf0dde2
 ui.mToBand.clicked.connect(addBandPressed)
 ui.filterBox.currentTextChanged.connect(freqMarkers)
 
@@ -1456,10 +1406,7 @@
 maps.createTableModel()
 maps.tm.select()
 
-<<<<<<< HEAD
-=======
 # to populate the preset bands and markers relational table in the preferences dialogue
->>>>>>> 8cf0dde2
 bands.createTableModel()
 bands.tm.setSort(3, QtCore.Qt.AscendingOrder)
 bands.tm.setHeaderData(5, QtCore.Qt.Horizontal, 'visible')
@@ -1468,10 +1415,6 @@
 bands.tm.setRelation(2, QSqlRelation('freqtype', 'ID', 'preset'))  # set 'type' column to a freq type choice combo box
 bands.tm.setRelation(5, QSqlRelation('boolean', 'ID', 'value'))  # set 'view' column to a True/False choice combo box
 bands.tm.setRelation(6, QSqlRelation('SVGColour', 'ID', 'colour'))  # set 'marker' column to a colours choice combo box
-<<<<<<< HEAD
-
-=======
->>>>>>> 8cf0dde2
 presets = QSqlRelationalDelegate(preferences.freqBands)
 preferences.freqBands.setItemDelegate(presets)
 colHeader = preferences.freqBands.horizontalHeader()
@@ -1481,18 +1424,6 @@
 bandstype.createTableModel()
 bandstype.tm.select()
 
-<<<<<<< HEAD
-colours.createTableModel()
-colours.tm.select()
-
-presetmarker.createTableModel()
-presetmarker.tm.setRelation(6, QSqlRelation('SVGColour', 'ID', 'colour'))
-presetmarker.tm.setRelation(2, QSqlRelation('freqtype', 'ID', 'type'))
-presetmarker.tm.select()
-
-# populate the band presets combo box
-ui.band_box.setModel(bands.tm)
-=======
 # to lookup the preset bands and markers colours because can't get the relationships to work
 colours.createTableModel()
 colours.tm.select()
@@ -1509,7 +1440,6 @@
 bandselect.tm.setRelation(2, QSqlRelation('freqtype', 'ID', 'preset'))
 bandselect.tm.setSort(3, QtCore.Qt.AscendingOrder)
 ui.band_box.setModel(bandselect.tm)
->>>>>>> 8cf0dde2
 ui.band_box.setModelColumn(1)
 bandselect.tm.select()
 
