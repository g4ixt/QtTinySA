--- conflicted
+++ resolved
@@ -282,16 +282,10 @@
         points = self.setPoints()
         maxima = np.full(points, -120, dtype=float)
         frequencies = np.linspace(startF, stopF, points, dtype=np.int64)
-<<<<<<< HEAD
         self.fPrecision(frequencies)
         readings = np.full((self.scanMemory, points), None, dtype=float)
         readings[0] = -120
         return frequencies, readings, maxima
-=======
-        logging.debug(f'frequencies = {frequencies}')
-        self.fPrecision(frequencies)
-        return frequencies
->>>>>>> ace7f40c
 
     def freq_changed(self, centre=False):
         if centre:
@@ -370,44 +364,16 @@
         logging.debug(f'sweepTimeout = {timeout:.2f} s')
         return timeout
 
-<<<<<<< HEAD
     def measurement(self, frequencies, readings, maxima):  # runs in a separate thread
         updateTimer = QtCore.QElapsedTimer()
         points = np.size(frequencies)
-=======
-    def measurement(self, frequencies, readings):  # runs in a separate thread
-        points = np.size(readings, 1)
-        maxima = np.full(points, -120, dtype=float)
->>>>>>> ace7f40c
         self.threadRunning = True
         while self.sweeping:
             try:
                 self.usb.timeout = self.sweepTimeout(frequencies)
-<<<<<<< HEAD
                 # self.runTimer.start()  # for debug
                 updateTimer.start()
-=======
-                self.runTimer.start()  # debug
->>>>>>> ace7f40c
-                if preferences.freqLO != 0:
-                    startF, stopF = self.freqOffset(frequencies)
-                    command = f'scanraw {int(startF)} {int(stopF)} {int(points)}\r'
-                else:
-                    command = f'scanraw {int(frequencies[0])} {int(frequencies[-1])} {int(points)}\r'
-                logging.debug(f'measurement: command = {command}')
-                self.usb.write(command.encode())
-<<<<<<< HEAD
-=======
-                index = 0
->>>>>>> ace7f40c
-                self.usb.read_until(command.encode() + b'\n{')  # skip command echo
-                index = 0
-                dataBlock = ''
-<<<<<<< HEAD
                 while dataBlock != b'}ch':  # if b'}ch' it's reached the end of the scan points
-=======
-                while dataBlock != b'}ch' and index < points:  # if b'}ch' it's reached the end of the scan points
->>>>>>> ace7f40c
                     dataBlock = (self.usb.read(3))  # read a block of 3 bytes of data
                     logging.debug(f'dataBlock: {dataBlock}\n')
                     if dataBlock == b'}':  # from FW165 jog button press returns different value
@@ -423,40 +389,22 @@
                             break
                         logging.debug(f'index = {index} data = {data}')  # debug
                         readings[0, index] = (data / 32) - self.scale  # scale 0..4095 -> -128..-0.03 dBm
-<<<<<<< HEAD
                         if index + 1 == points:  # it's the final point of this sweep
                             readingsMax = np.nanmax(readings[:self.scanMemory], axis=0)
                             maxima = np.fmax(maxima, readingsMax)
                             readings[-1] = readings[0]  # populate last row with current sweep before rolling
                             readings = np.roll(readings, 1, axis=0)  # readings row 0 is now full: roll it down 1 row
-=======
-                        if index // 20 == index / 20 or index == (points - 1):  # update traces every 20 readings
-                            maxima = np.fmax(maxima, readings[0])
-                            self.signals.result.emit(frequencies, readings, maxima)  # send the latest 20 points to sigProcess()
->>>>>>> ace7f40c
                         index += 1
                         runtime = updateTimer.nsecsElapsed()
                         if runtime/1e6 > preferences.intervalBox.value():
                             self.signals.result.emit(frequencies, readings, maxima, runtime)  # send to updateGUI()
                             updateTimer.start()
                 self.usb.read(2)  # discard the command prompt
-<<<<<<< HEAD
-=======
-                self.signals.fullSweep.emit(frequencies, readings)  # updateGUI once per sweep (min performance impact)
-                readings[-1] = readings[0]  # populate last row with current sweep before rolling
-                readings = np.roll(readings, 1, axis=0)  # readings row 0 is now full: roll it down 1 row
->>>>>>> ace7f40c
                 logging.debug(f'elapsed time = {self.runTimer.nsecsElapsed()/1e6:.3f}mS')  # debug
                 if self.fifo.qsize() > 0:  # a setting has changed
                     self.setRBW()
                     frequencies, readings, maxima = self.set_arrays()
                     points = np.size(frequencies)
-<<<<<<< HEAD
-=======
-                    readings = np.full((self.scanMemory, points), None, dtype=float)
-                    readings[0] = -120
-                    maxima = np.full(points, -120, dtype=float)
->>>>>>> ace7f40c
                     self.createTimeSpectrum(frequencies, readings)
                     self.usbSend()  # send all the queued commands in the FIFO buffer to the TinySA
             except serial.SerialException:
@@ -468,27 +416,6 @@
     def threadEnds(self):
         self.runButton('Run')
         self.fifoTimer.start(500)  # start watching for commands
-<<<<<<< HEAD
-=======
-
-    def sigProcess(self, frequencies, readings, maxima):  # readings from the worker thread result signal every 20 measurements
-        if preferences.highLO.isChecked() and preferences.freqLO != 0:
-            # for LNB/Mixer when LO is above measured freq, the scan is reversed, i.e. low TinySA f = high meas f
-            frequencies = frequencies[::-1]
-            np.fliplr(readings)
-        readingsAvg = np.nanmean(readings[:ui.avgBox.value()], axis=0)
-        readingsMin = np.nanmin(readings[:self.scanMemory], axis=0)
-        # options = {'Normal': readings[0], 'Average': readingsAvg, 'Max': readingsMax, 'Min': readingsMin}
-        options = {'Normal': readings[0], 'Average': readingsAvg, 'Max': maxima, 'Min': readingsMin}
-        logging.debug(f'sigProcess: averages={readingsAvg}')
-        if frequencies[0] == frequencies[-1]:
-            # zero span
-            frequencies = np.arange(1, len(frequencies) + 1, dtype=int)
-        S1.updateTrace(frequencies, options.get(S1.traceType))
-        S2.updateTrace(frequencies, options.get(S2.traceType))
-        S3.updateTrace(frequencies, options.get(S3.traceType))
-        S4.updateTrace(frequencies, options.get(S4.traceType))
->>>>>>> ace7f40c
 
     def createTimeSpectrum(self, frequencies, readings):
         points = np.size(frequencies)
@@ -897,21 +824,6 @@
             self.trace.hide()
         checkboxes.dwm.submit()
 
-<<<<<<< HEAD
-=======
-    def updateTrace(self, frequencies, readings):  # called by sigProcess() for every trace every 20 points
-        self.trace.setData((frequencies), readings)
-        if ui.grid.isChecked():  # surely this is in the wrong place, should be in updategui()?
-            tinySA.vGrid.show()
-        else:
-            tinySA.vGrid.hide()
-        if not tinySA.sweeping:  # measurement thread is stopping
-            ui.scan_button.setText('Stopping ...')
-            ui.scan_button.setStyleSheet('background-color: orange')
-            ui.run3D.setText('Stopping ...')
-            ui.run3D.setStyleSheet('background-color: orange')
-
->>>>>>> ace7f40c
     def updateMarker(self, frequencies, readings, maxmin):  # called by updateGUI()
         options = {'Max1': maxmin[0][0], 'Max2': maxmin[0][1], 'Max3': maxmin[0][2],
                    'Max4': maxmin[0][3], 'Normal': self.vline.value(), 'Delta': self.vline.value(),
@@ -954,11 +866,7 @@
 
 class WorkerSignals(QtCore.QObject):
     error = QtCore.pyqtSignal(str)
-<<<<<<< HEAD
     result = QtCore.pyqtSignal(np.ndarray, np.ndarray, np.ndarray, float)
-=======
-    result = QtCore.pyqtSignal(np.ndarray, np.ndarray, np.ndarray)
->>>>>>> ace7f40c
     fullSweep = QtCore.pyqtSignal(np.ndarray, np.ndarray)
     finished = QtCore.pyqtSignal()
 
@@ -1397,12 +1305,7 @@
 tinySA = analyser()
 
 app = QtWidgets.QApplication([])  # create QApplication for the GUI
-app.setApplicationName('QtTinySA')
-<<<<<<< HEAD
 app.setApplicationVersion(' v0.11.0')
-=======
-app.setApplicationVersion(' v0.10.7.n')
->>>>>>> ace7f40c
 window = QtWidgets.QMainWindow()
 ui = QtTinySpectrum.Ui_MainWindow()
 ui.setupUi(window)
@@ -1672,13 +1575,8 @@
 window.setWindowTitle(app.applicationName() + app.applicationVersion())
 # window.setWindowIcon(QtGui.QIcon(os.path.join(basedir, 'tinySAsmall.png')))
 
-<<<<<<< HEAD
 # try to open a USB connection to the TinySA hardware
 tinySA.usbCheck.start(500)  # check again every 500mS
-=======
-# try to open a USB connection to the TinySA hardware every 500mS until successful
-tinySA.usbCheck.start(500)
->>>>>>> ace7f40c
 
 ###############################################################################
 # run the application until the user closes it
