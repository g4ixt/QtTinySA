name: Ubuntu Linux Build

on:
  workflow_dispatch:
    inputs:
      tags:
        description: 'ubuntu latest'

jobs:
  build:
    runs-on: ubuntu-latest
    steps:
      - name: Checkout code
        uses: actions/checkout@v4

      - name: Set up Python 3.12
        uses: actions/setup-python@v5
        with:
          python-version: '3.12'

      - name: Install dependencies
        run: |
          python -m pip install --upgrade pip
<<<<<<< HEAD
          pip install pyinstaller
=======
>>>>>>> 58a6c8a3
          pip install -r src/requirements.txt

      - name: Build with PyInstaller
        run: |
          cd src
          pyinstaller QtTinySA.spec
          cd ..

      - name: Upload artifact
        uses: actions/upload-artifact@v4
        with:
          name: QtTinySA.bin
          path: ~/work/QtTinySA/QtTinySA/src/dist<|MERGE_RESOLUTION|>--- conflicted
+++ resolved
@@ -21,10 +21,6 @@
       - name: Install dependencies
         run: |
           python -m pip install --upgrade pip
-<<<<<<< HEAD
-          pip install pyinstaller
-=======
->>>>>>> 58a6c8a3
           pip install -r src/requirements.txt
 
       - name: Build with PyInstaller
